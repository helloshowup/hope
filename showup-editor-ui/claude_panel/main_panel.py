"""Main Panel Class - Core initialization and tab setup"""

import os
import sys
import json
import threading
from pathlib import Path
import tkinter as tk
from tkinter import ttk, messagebox, filedialog, scrolledtext, simpledialog
import logging
import shutil
import subprocess
from .path_utils import get_project_root

# Import config manager
from .config_manager import config_manager

# Internal modules
from .prompt_manager import PromptManager
from .batch_processor import BatchProcessor
from .full_doc_regenerator import FullDocRegenerator
from .ai_detector import AIDetector
from .content_generator import ContentGenerator
from .markdown_splitter import MarkdownSplitterPanel
from .markdown_converter import MarkdownConverterPanel, FileRenamerPanel
from .markdown_editor import MarkdownEditor
from .batch_file_splitter import BatchFileSplitterPanel
from .html_viewer import HTMLViewerPanel
from .markdown_tools import MarkdownTools
from .tab_manager import TabManager
from .document_creator import DocumentCreator
from .audio_script_splitter import AudioScriptSplitter
from .podcast_launcher import setup_podcast_tab  # Import the podcast launcher module
from .lesson_preview_panel import LessonPreviewPanel  # Import the lesson preview panel
from .enrich_lesson import EnrichLessonPanel  # Import the enrich lesson panel

# Import CLAUDE_MODELS configuration from the module
from claude_api import CLAUDE_MODELS

# Get logger
logger = logging.getLogger("output_library_editor")

class ClaudeAIPanel(ttk.Frame):
    """Panel for Claude AI integration with prompt configuration and processing."""
    
    def __init__(self, parent, main_app, *args, **kwargs):
        ttk.Frame.__init__(self, parent, *args, **kwargs)
        self.parent = parent
        self.main_app = main_app
        self.batch_files = []  # List to store batch file paths
        self.batch_results = {}  # Dictionary to store batch results
        self.processing_batch = False  # Flag to indicate batch processing
        
        # Initialize model variables with centralized model configuration
        self.context_model = CLAUDE_MODELS["CONTEXT_GEN"]  # Use centralized model configuration
        self.edit_model = CLAUDE_MODELS["CONTENT_EDIT"]  # Use centralized model configuration
        
        # Initialize profile variables
        self.profiles = {}
        self.profiles_dropdown_var = tk.StringVar()
        
        # Initialize ttk style object
        self.style = ttk.Style()
        
        logger.info("ClaudeAIPanel initialized")
        
        # Load system profiles
        self._load_profiles()
        
        # Create the main split pane layout
        self._setup_split_pane_structure()
        
        # Set up the library panel
        self._setup_library_panel()
        
        # Initialize all components
        self.prompt_manager = PromptManager(self)
        self.batch_processor = BatchProcessor(self.batch_tab, self)
        self.full_doc_regenerator = FullDocRegenerator(self.full_regen_tab, self)
        self.ai_detector = AIDetector(self)
        self.content_generator = ContentGenerator(self)
        self.markdown_splitter = MarkdownSplitterPanel(self)
        self.markdown_converter = MarkdownConverterPanel(self)
        self.markdown_editor = MarkdownEditor(self)
        self.batch_file_splitter = BatchFileSplitterPanel(self)
        self.file_renamer = FileRenamerPanel(self)
        self.html_viewer = HTMLViewerPanel(self)
        self.markdown_tools = MarkdownTools(self.markdown_tools_tab, self)
        self.document_creator = DocumentCreator(self.doc_creator_tab, self)
        self.audio_script_splitter = AudioScriptSplitter(self.audio_script_splitter_tab, self)
        self.lesson_preview = LessonPreviewPanel(self)
        self.enrich_lesson = EnrichLessonPanel(self.enrich_lesson_tab, self, self.markdown_editor)
        
        # Initialize the tab manager (after all tabs are created)
        self.tab_manager = TabManager(self, self.notebook)
        
        # Create the tab manager UI
        self.tab_manager_ui = self.tab_manager.create_tab_manager_frame(self.tab_manager_frame)
        self.tab_manager_ui.pack(fill="x", expand=True)
        
        # Initialize tab visibility management after the TabManager is created
        # (This will happen later in the initialization sequence)
        
        # Setup all tabs
        self.prompt_manager.setup_prompt_tab()
        self.batch_processor.setup_batch_tab()
        self.full_doc_regenerator.setup_full_regen_tab()
        self.ai_detector.setup_ai_detect_tab()
        self.markdown_editor.setup_editor_tab()
        self.content_generator.setup_generate_content_tab()
        self.markdown_splitter.setup_splitter_tab()
        self.markdown_converter.setup_converter_tab()
        self.batch_file_splitter.setup_batch_splitter_tab()  # Set up the batch splitter tab
        self.file_renamer.setup_renamer_tab()  # Set up the new file renamer tab
        self.html_viewer.setup_html_viewer_tab()  # Set up the HTML viewer tab
        self.markdown_tools.setup_markdown_tools_tab()  # Set up the markdown tools tab
        self.document_creator.setup_doc_creator_tab()  # Set up the document creator tab
        self.audio_script_splitter.setup_audio_script_splitter_tab()  # Set up the audio script splitter tab
        setup_podcast_tab(self.podcast_tab, self)  # Set up the podcast launcher tab
        self.lesson_preview.setup_lesson_preview_tab()  # Set up the lesson preview tab
        
        # Add UI elements for analyzing selected text
        self._setup_selected_text_analysis()
        
        # Set up right-click context menu for the file tree
        self._setup_file_tree_context_menu()
        
        # Register all tabs with the tab manager after they are all set up
        self._register_tabs_with_manager()

        logger.info("All tabs initialized")

        # Handle window close event to ensure resources are cleaned up
        self.parent.protocol("WM_DELETE_WINDOW", self.on_close)
        
    def _setup_split_pane_structure(self):
        """Set up the main split pane structure with library on left and notebook on right."""
        # Create the main horizontal panes
        self.main_panes = ttk.PanedWindow(self, orient=tk.HORIZONTAL)
        self.main_panes.pack(fill="both", expand=True)
        
        # Create the left panel for file browser
        self.left_panel = ttk.Frame(self.main_panes, width=250)
        self.main_panes.add(self.left_panel, weight=1)
        
        # Create tab manager frame at the top of the left panel
        self.tab_manager_frame = ttk.Frame(self.left_panel)
        self.tab_manager_frame.pack(fill="x", padx=5, pady=5)
        
        # Create the library frame below the tab manager
        self.library_frame = ttk.Frame(self.left_panel)
        self.library_frame.pack(fill="both", expand=True, padx=5, pady=5)
        
        # Create the right panel with notebook tabs
        self.right_panel = ttk.Frame(self.main_panes)
        self.main_panes.add(self.right_panel, weight=4)
        
        # Create the notebook for tabs
        self.notebook = ttk.Notebook(self.right_panel)
        self.notebook.pack(fill="both", expand=True)
        
        # Create tabs
        self.prompt_tab = ttk.Frame(self.notebook)
        self.markdown_editor_tab = ttk.Frame(self.notebook)
        self.batch_tab = ttk.Frame(self.notebook)
        self.full_regen_tab = ttk.Frame(self.notebook)
        self.ai_detect_tab = ttk.Frame(self.notebook)
        self.generate_content_tab = ttk.Frame(self.notebook)
        self.md_splitter_tab = ttk.Frame(self.notebook)
        self.md_to_html_tab = ttk.Frame(self.notebook)
        self.batch_splitter_tab = ttk.Frame(self.notebook)  # New batch splitter tab
        self.file_renamer_tab = ttk.Frame(self.notebook)  # New file renamer tab
        self.html_viewer_tab = ttk.Frame(self.notebook)  # New HTML viewer tab
        self.markdown_tools_tab = ttk.Frame(self.notebook)  # New markdown tools tab
        self.podcast_tab = ttk.Frame(self.notebook)  # New podcast generator tab
        self.doc_creator_tab = ttk.Frame(self.notebook)  # New document creator tab
        self.audio_script_splitter_tab = ttk.Frame(self.notebook)  # New audio script splitter tab
        self.lesson_preview_tab = ttk.Frame(self.notebook)  # New lesson preview tab
        self.enrich_lesson_tab = ttk.Frame(self.notebook)  # New enrich lesson tab
        
        # Add tabs to notebook
        self.notebook.add(self.prompt_tab, text="Prompt Config")
        self.notebook.add(self.markdown_editor_tab, text="Markdown Editor")
        self.notebook.add(self.batch_tab, text="Batch Processing")
        self.notebook.add(self.full_regen_tab, text="Full Doc Regeneration")
        self.notebook.add(self.ai_detect_tab, text="AI Detection")
        self.notebook.add(self.generate_content_tab, text="Generate Content")
        self.notebook.add(self.md_splitter_tab, text="MD Splitter")
        self.notebook.add(self.md_to_html_tab, text="MD to HTML")
        self.notebook.add(self.batch_splitter_tab, text="Batch Splitter")  # Add new batch splitter tab
        self.notebook.add(self.file_renamer_tab, text="File Renamer")  # Add new file renamer tab
        self.notebook.add(self.html_viewer_tab, text="HTML Viewer")  # Add new HTML viewer tab
        self.notebook.add(self.markdown_tools_tab, text="Markdown Tools")  # Add new markdown tools tab
        self.notebook.add(self.podcast_tab, text="Podcast Generator")  # Add new podcast generator tab
        self.notebook.add(self.doc_creator_tab, text="Document Creator")  # Add new document creator tab
        self.notebook.add(self.audio_script_splitter_tab, text="Audio Script Splitter")  # Add new audio script splitter tab
        self.notebook.add(self.lesson_preview_tab, text="Lesson Preview")  # Add new lesson preview tab
        self.notebook.add(self.enrich_lesson_tab, text="Enrich Lesson")  # Add new enrich lesson tab
        
        # Log tab indices for debugging
        logger.info("ClaudeAIPanel tabs created with following indexes:")
        logger.info(f"Prompt Config tab index: {self.notebook.index(self.prompt_tab)}")
        logger.info(f"Markdown Editor tab index: {self.notebook.index(self.markdown_editor_tab)}")
        logger.info(f"Batch Processing tab index: {self.notebook.index(self.batch_tab)}")
        logger.info(f"Full Doc Regeneration tab index: {self.notebook.index(self.full_regen_tab)}")
        logger.info(f"AI Detection tab index: {self.notebook.index(self.ai_detect_tab)}")
        logger.info(f"Generate Content tab index: {self.notebook.index(self.generate_content_tab)}")
        logger.info(f"MD Splitter tab index: {self.notebook.index(self.md_splitter_tab)}")
        logger.info(f"MD to HTML tab index: {self.notebook.index(self.md_to_html_tab)}")
        logger.info(f"Batch Splitter tab index: {self.notebook.index(self.batch_splitter_tab)}")
        logger.info(f"File Renamer tab index: {self.notebook.index(self.file_renamer_tab)}")
        logger.info(f"HTML Viewer tab index: {self.notebook.index(self.html_viewer_tab)}")
        logger.info(f"Markdown Tools tab index: {self.notebook.index(self.markdown_tools_tab)}")
        logger.info(f"Podcast Generator tab index: {self.notebook.index(self.podcast_tab)}")
        logger.info(f"Document Creator tab index: {self.notebook.index(self.doc_creator_tab)}")
        logger.info(f"Audio Script Splitter tab index: {self.notebook.index(self.audio_script_splitter_tab)}")
        logger.info(f"Lesson Preview tab index: {self.notebook.index(self.lesson_preview_tab)}")
        
    def _setup_library_panel(self):
        """Set up the library panel on the left side with file browser."""
        # Create label frame for library
        self.library_label_frame = ttk.LabelFrame(self.library_frame, text="Library Files")
        self.library_label_frame.pack(fill="both", expand=True, padx=5, pady=5)
        
        # Add library path configuration frame
        self.library_path_frame = ttk.Frame(self.library_label_frame)
        self.library_path_frame.pack(fill="x", padx=5, pady=2)
        
        ttk.Label(self.library_path_frame, text="Library Root:").pack(side="left", padx=2, pady=2)
        
        # Get the library path from config
        self.library_path_var = tk.StringVar(value=config_manager.get_library_path())
        self.library_path_entry = ttk.Entry(self.library_path_frame, textvariable=self.library_path_var)
        self.library_path_entry.pack(side="left", fill="x", expand=True, padx=2, pady=2)
        
        # Add browse button
        self.browse_button = ttk.Button(self.library_path_frame, text="Browse", width=8,
                                      command=self._browse_library_path)
        self.browse_button.pack(side="left", padx=2, pady=2)
        
        # Add save button
        self.save_path_button = ttk.Button(self.library_path_frame, text="Save", width=8,
                                        command=self._save_library_path)
        self.save_path_button.pack(side="left", padx=2, pady=2)

        # Add prompt library path configuration frame
        self.prompt_path_frame = ttk.Frame(self.library_label_frame)
        self.prompt_path_frame.pack(fill="x", padx=5, pady=2)
        
        ttk.Label(self.prompt_path_frame, text="Prompt Library Root:").pack(side="left", padx=2, pady=2)
        
        # Get the prompt library path from config
        self.prompt_path_var = tk.StringVar(value=config_manager.get_setting("library_prompts_path"))
        self.prompt_path_entry = ttk.Entry(self.prompt_path_frame, textvariable=self.prompt_path_var)
        self.prompt_path_entry.pack(side="left", fill="x", expand=True, padx=2, pady=2)
        
        # Add browse button for prompt path
        self.prompt_browse_button = ttk.Button(self.prompt_path_frame, text="Browse", width=8,
                                      command=self._browse_prompt_path)
        self.prompt_browse_button.pack(side="left", padx=2, pady=2)
        
        # Add save button for prompt path
        self.save_prompt_path_button = ttk.Button(self.prompt_path_frame, text="Save", width=8,
                                        command=self._save_prompt_path)
        self.save_prompt_path_button.pack(side="left", padx=2, pady=2)
        
        # Add refresh button frame
        refresh_frame = ttk.Frame(self.library_label_frame)
        refresh_frame.pack(fill="x", padx=5, pady=2)
        
        self.refresh_button = ttk.Button(refresh_frame, text="⟳", width=3, 
                                      command=self._refresh_library)
        self.refresh_button.pack(side="right", padx=5, pady=2)
        
        # Add search entry
        self.search_frame = ttk.Frame(self.library_label_frame)
        self.search_frame.pack(fill="x", padx=5, pady=2)
        
        self.search_label = ttk.Label(self.search_frame, text="Search:")
        self.search_label.pack(side="left", padx=2)
        
        self.search_var = tk.StringVar()
        self.search_entry = ttk.Entry(self.search_frame, textvariable=self.search_var)
        self.search_entry.pack(side="left", fill="x", expand=True, padx=2)
        self.search_var.trace("w", self._filter_library)
        
        # Create file treeview
        tree_frame = ttk.Frame(self.library_label_frame)
        tree_frame.pack(fill="both", expand=True, padx=5, pady=5)
        
        self.file_tree_columns = ("Path", "Type")
        self.file_tree = ttk.Treeview(tree_frame, columns=self.file_tree_columns, 
                                     selectmode="extended")
        
        # Configure tree columns
        self.file_tree.heading("#0", text="Name")
        self.file_tree.heading("Path", text="Path")
        self.file_tree.heading("Type", text="Type")
        
        self.file_tree.column("#0", width=150, stretch=tk.YES)
        self.file_tree.column("Path", width=200, stretch=tk.YES)
        self.file_tree.column("Type", width=60, stretch=tk.NO)
        
        # Add scrollbars to treeview
        self.tree_y_scroll = ttk.Scrollbar(tree_frame, orient="vertical", 
                                         command=self.file_tree.yview)
        self.tree_x_scroll = ttk.Scrollbar(tree_frame, orient="horizontal", 
                                         command=self.file_tree.xview)
        
        self.file_tree.configure(xscrollcommand=self.tree_x_scroll.set, 
                               yscrollcommand=self.tree_y_scroll.set)
        
        # Place tree and scrollbars
        self.tree_y_scroll.pack(side="right", fill="y")
        self.file_tree.pack(side="left", fill="both", expand=True)
        self.tree_x_scroll.pack(side="bottom", fill="x")
        
        # File operations buttons
        self.file_ops_frame = ttk.Frame(self.library_label_frame)
        self.file_ops_frame.pack(fill="x", padx=5, pady=5)
        
        self.new_file_btn = ttk.Button(self.file_ops_frame, text="New File", 
                                     command=self._create_new_file)
        self.new_folder_btn = ttk.Button(self.file_ops_frame, text="New Folder", 
                                       command=self._create_new_folder)
        self.delete_btn = ttk.Button(self.file_ops_frame, text="Delete", 
                                   command=self._delete_selected)
        
        self.new_file_btn.pack(side="left", padx=2, pady=2)
        self.new_folder_btn.pack(side="left", padx=2, pady=2)
        self.delete_btn.pack(side="left", padx=2, pady=2)
        
        # Batch operations frame
        self.batch_ops_frame = ttk.LabelFrame(self.library_frame, text="Batch Operations")
        self.batch_ops_frame.pack(fill="x", padx=5, pady=5)
        
        # Create a frame for batch buttons
        batch_buttons_frame = ttk.Frame(self.batch_ops_frame)
        batch_buttons_frame.pack(fill="x", padx=5, pady=5)
        
        self.send_to_batch_btn = ttk.Button(batch_buttons_frame, text="Send to Line Edit", 
                                          command=self._send_to_batch_edit)
        self.send_to_batch_btn.pack(side="left", padx=5, fill="x", expand=True)
        
        self.send_to_full_regen_btn = ttk.Button(batch_buttons_frame, text="Send to Full Regen", 
                                          command=self._send_to_full_regen)
        self.send_to_full_regen_btn.pack(side="left", padx=5, fill="x", expand=True)
        
        # Bind events
        self.file_tree.bind("<Double-1>", self._on_file_double_click)
        self.file_tree.bind("<<TreeviewSelect>>", self._on_file_select)
        
        # Initialize library
        self._populate_library()

    def _populate_library(self, directory=None):
        """Populate the library tree with files and folders."""
        # Clear existing items
        for item in self.file_tree.get_children():
            self.file_tree.delete(item)
        
        # Get the root directory
        if directory is None:
            # Use the configured library directory from settings
            directory = config_manager.get_library_path()
            
            # Validate the directory exists
            if not os.path.exists(directory):
                try:
                    # Try to create it
                    os.makedirs(directory)
                    logger.info(f"Created library directory: {directory}")
                except Exception as e:
                    # Show error message and prompt to browse for a valid directory
                    logger.error(f"Library directory does not exist and could not be created: {str(e)}")
                    messagebox.showerror("Library Path Error", 
                                      f"The configured library path does not exist:\n{directory}\n\nPlease select a valid directory.")
                    if self._browse_library_path(show_dialog=True):
                        # If user selected a valid directory, use that
                        directory = config_manager.get_library_path()
                    else:
                        # Use the application directory as fallback
                        directory = os.path.join(
                            str(get_project_root()),
                            "showup-editor-ui",
                            "library",
                        )
                        if not os.path.exists(directory):
                            os.makedirs(directory)
        
        # Insert root directory
        root_id = self.file_tree.insert("", "end", text="Library", values=(directory, "directory"))
        
        # Populate the tree
        self._add_directory_to_tree(directory, root_id)
        
        # Expand the root
        self.file_tree.item(root_id, open=True)
    
    def _add_directory_to_tree(self, directory, parent):
        """Add a directory and its contents to the tree."""
        try:
            for item in sorted(os.listdir(directory)):
                item_path = os.path.join(directory, item)
                
                # Skip hidden files and .bak files
                if item.startswith(".") or item.endswith(".bak"):
                    continue
                
                if os.path.isdir(item_path):
                    # Insert directory
                    dir_id = self.file_tree.insert(parent, "end", text=item, 
                                                values=(item_path, "directory"))
                    # Add its contents
                    self._add_directory_to_tree(item_path, dir_id)
                elif item.lower().endswith(".md"):
                    # Only display markdown files
                    self.file_tree.insert(parent, "end", text=item, 
                                        values=(item_path, "markdown"))
                # Other file types are not displayed in the tree
        except Exception as e:
            logger.error(f"Error adding directory to tree: {str(e)}")
    
    def _refresh_library(self):
        """Refresh the library tree."""
        self._populate_library()
        
    def _filter_library(self, *args):
        """Filter library based on search text."""
        search_text = self.search_var.get().lower()
        
        # If empty search, just refresh
        if not search_text:
            self._refresh_library()
            return
        
        # Otherwise, filter items
        for item_id in self.file_tree.get_children():
            self._filter_tree_item(item_id, search_text)
    
    def _filter_tree_item(self, item_id, search_text):
        """Recursively filter tree items based on search text."""
        # Check if this item matches
        item_text = self.file_tree.item(item_id, "text").lower()
        if search_text in item_text:
            # Keep this item visible
            return True
        
        # Check children
        visible_children = False
        for child_id in self.file_tree.get_children(item_id):
            if self._filter_tree_item(child_id, search_text):
                visible_children = True
        
        # Hide this item if neither it nor any children match
        if not visible_children:
            self.file_tree.detach(item_id)
        
        return visible_children
        
    def _browse_library_path(self, show_dialog=False):
        """Browse for a library directory and update the path entry"""
        # Get current path to start from
        current_path = self.library_path_var.get()
        start_dir = current_path if os.path.exists(current_path) else os.path.expanduser("~")
        
        # Ask user to select a directory
        new_path = filedialog.askdirectory(initialdir=start_dir, title="Select Library Directory")
        
        if new_path:
            # Update the entry field
            self.library_path_var.set(new_path)
            
            # If called with show_dialog=True, immediately save and reload
            if show_dialog:
                return self._save_library_path()
            return True
        return False
            
    def _browse_prompt_path(self, show_dialog=False):
        """Browse for a prompt library directory and update the path entry"""
        # Get current path to start from
        current_path = self.prompt_path_var.get()
        start_dir = current_path if os.path.exists(current_path) else os.path.expanduser("~")
        
        # Ask user to select a directory
        new_path = filedialog.askdirectory(initialdir=start_dir, title="Select Prompt Library Directory")
        
        if new_path:
            # Update the entry field
            self.prompt_path_var.set(new_path)
            
            # If called with show_dialog=True, immediately save and reload
            if show_dialog:
                return self._save_prompt_path()
            return True
        return False
            
    def _save_prompt_path(self):
        """Save the prompt library path to config"""
        new_path = self.prompt_path_var.get()
        
        # Validate path
        if not os.path.exists(new_path):
            try:
                # Try to create it
                os.makedirs(new_path)
                logger.info(f"Created prompt library directory: {new_path}")
            except Exception as e:
                # Show error message
                logger.error(f"Cannot create prompt library directory: {str(e)}")
                messagebox.showerror("Invalid Path", 
                                  f"The specified path does not exist and could not be created:\n{new_path}")
                return False
        
        # Save to config
        if config_manager.set_setting("library_prompts_path", new_path):
            self.update_status(f"Prompt library path updated to: {new_path}")
            return True
        else:
            messagebox.showerror("Configuration Error", "Failed to save prompt library path configuration.")
            return False
            
    def _browse_prompt_path(self, show_dialog=False):
        """Browse for a prompt library directory and update the path entry"""
        # Get current path to start from
        current_path = self.prompt_path_var.get()
        start_dir = current_path if os.path.exists(current_path) else os.path.expanduser("~")
        
        # Ask user to select a directory
        new_path = filedialog.askdirectory(initialdir=start_dir, title="Select Prompt Library Directory")
        
        if new_path:
            # Update the entry field
            self.prompt_path_var.set(new_path)
            
            # If called with show_dialog=True, immediately save and reload
            if show_dialog:
                return self._save_prompt_path()
            return True
        return False
            
    def _save_prompt_path(self):
        """Save the prompt library path to config"""
        new_path = self.prompt_path_var.get()
        
        # Validate path
        if not os.path.exists(new_path):
            try:
                # Try to create it
                os.makedirs(new_path)
                logger.info(f"Created prompt library directory: {new_path}")
            except Exception as e:
                # Show error message
                logger.error(f"Cannot create prompt library directory: {str(e)}")
                messagebox.showerror("Invalid Path", 
                                  f"The specified path does not exist and could not be created:\n{new_path}")
                return False
        
        # Save to config
        if config_manager.set_setting("library_prompts_path", new_path):
            self.update_status(f"Prompt library path updated to: {new_path}")
            return True
        else:
            messagebox.showerror("Configuration Error", "Failed to save prompt library path configuration.")
            return False
    
    def _save_library_path(self):
        """Save the library path to config and refresh the tree"""
        new_path = self.library_path_var.get()
        
        # Validate path
        if not os.path.exists(new_path):
            try:
                # Try to create it
                os.makedirs(new_path)
                logger.info(f"Created library directory: {new_path}")
            except Exception as e:
                # Show error message
                logger.error(f"Cannot create library directory: {str(e)}")
                messagebox.showerror("Invalid Path", 
                                  f"The specified path does not exist and could not be created:\n{new_path}")
                return False
        
        # Save to config
        if config_manager.set_library_path(new_path):
            # Refresh the library tree
            self._refresh_library()
            self.update_status(f"Library path updated to: {new_path}")
            return True
        else:
            messagebox.showerror("Configuration Error", "Failed to save library path configuration.")
            return False
        
    def _load_profiles(self):
        """Load system profiles from the learner_profile directory"""
        self.profiles = {}
        # Use the specified path for learner profiles
        showup_root = Path(
<<<<<<< HEAD
            os.environ.get("SHOWUP_ROOT", get_project_root())
=======
            os.environ.get("SHOWUP_ROOT", Path.home() / ".showup")
>>>>>>> f9ba23a3
        )
        profile_dir = str(
            showup_root / "showup-library" / "Student personas"
        )
        
        # Create profiles directory if it doesn't exist
        if not os.path.exists(profile_dir):
            try:
                os.makedirs(profile_dir)
                logger.info(f"Created profiles directory at {profile_dir}")
            except Exception as e:
                logger.error(f"Failed to create profiles directory: {str(e)}")
                return
        
        # Look for profile files (JSON format)
        try:
            for filename in os.listdir(profile_dir):
                if filename.endswith(".json"):
                    profile_path = os.path.join(profile_dir, filename)
                    try:
                        with open(profile_path, 'r', encoding='utf-8') as f:
                            profile_data = json.load(f)
                            
                            # Validate profile structure
                            if 'name' in profile_data and 'system' in profile_data:
                                profile_name = profile_data['name']
                                self.profiles[profile_name] = profile_data
                                logger.info(f"Loaded profile: {profile_name}")
                            else:
                                logger.warning(f"Invalid profile structure in {filename}")
                    except Exception as e:
                        logger.error(f"Error loading profile {filename}: {str(e)}")
            
            # Set default profile if available
            if self.profiles:
                default_profile = next(iter(self.profiles.keys()))
                self.profiles_dropdown_var.set(default_profile)
                logger.info(f"Set default profile to {default_profile}")
            else:
                # Create a default profile if none exist
                default_profile = {
                    "name": "Default",
                    "system": "You are Claude, an AI assistant helping with content enhancement.",
                    "description": "Basic assistant profile for general content editing."
                }
                
                self.profiles["Default"] = default_profile
                self.profiles_dropdown_var.set("Default")
                
                # Save the default profile
                default_profile_path = os.path.join(profile_dir, "default.json")
                try:
                    with open(default_profile_path, 'w', encoding='utf-8') as f:
                        json.dump(default_profile, f, indent=4)
                    logger.info("Created default profile")
                except Exception as e:
                    logger.error(f"Failed to save default profile: {str(e)}")
                    
        except Exception as e:
            logger.error(f"Error loading profiles: {str(e)}")
            # Create a fallback profile in memory
            self.profiles["Fallback"] = {
                "name": "Fallback",
                "system": "You are Claude, an AI assistant helping with content enhancement.",
                "description": "Fallback profile when loading from disk failed."
            }
            self.profiles_dropdown_var.set("Fallback")
            
    def _register_tabs_with_manager(self):
        """Register all tabs with the tab manager to ensure proper visibility tracking."""
        try:
            if not hasattr(self.tab_manager, 'tab_vars'):
                logger.warning("Tab manager is not properly initialized, cannot register tabs")
                return
                
            # Only register tabs that are actually managed by the notebook
            try:
                # Ensure the Enrich Lesson tab is properly added to the notebook
                enrich_tab_index = self.notebook.index(self.enrich_lesson_tab)
                if enrich_tab_index >= 0 and hasattr(self.tab_manager, 'tab_vars'):
                    if enrich_tab_index not in self.tab_manager.tab_vars:
                        # Add the tab to the tab manager's tracking
                        self.tab_manager.tab_frames[enrich_tab_index] = self.enrich_lesson_tab
                        self.tab_manager.tab_names[enrich_tab_index] = "Enrich Lesson"
                        # Create a visibility variable
                        var = tk.BooleanVar(value=True)
                        self.tab_manager.tab_vars[enrich_tab_index] = var
                        logger.info(f"Successfully registered Enrich Lesson tab at index {enrich_tab_index}")
            except Exception as e:
                # If there's an error, just log it but don't let it stop the application
                logger.warning(f"Non-critical error registering Enrich Lesson tab: {str(e)}")
        except Exception as e:
            # Catch any other exceptions to prevent startup failures
            logger.error(f"Error in tab registration: {str(e)}")
            # Don't raise the exception - allow the application to continue
    
    def _setup_file_tree_context_menu(self):
        """Set up the right-click context menu for the file tree."""
        # Create context menu
        self.file_tree_menu = tk.Menu(self, tearoff=0)
        self.file_tree_menu.add_command(label="Send to Batch Edit", command=self._send_to_batch_edit)
        self.file_tree_menu.add_command(label="Send to Full Document Regeneration", command=self._send_to_full_regen)
        self.file_tree_menu.add_command(label="Send to Markdown Splitter", command=self._send_to_md_splitter)
        self.file_tree_menu.add_command(label="Send to Markdown Converter", command=self._send_to_md_converter)
        self.file_tree_menu.add_separator()
        self.file_tree_menu.add_command(label="Rename", command=self._rename_selected)
        self.file_tree_menu.add_command(label="Delete", command=self._delete_selected)
        self.file_tree_menu.add_separator()
        self.file_tree_menu.add_command(label="Show in Explorer", command=self._show_in_explorer)
        
        # Bind right-click event to file tree
        self.file_tree.bind("<Button-3>", self._show_file_tree_context_menu)
        
        # Also set up context menu for text widgets
        self._setup_text_widget_context_menu()
        
    def _setup_text_widget_context_menu(self):
        """Set up right-click context menu for text widgets."""
        # Create context menu for text widgets
        self.text_widget_menu = tk.Menu(self, tearoff=0)
        
        # Add standard edit options
        self.text_widget_menu.add_command(label="Cut", command=lambda: self._text_widget_cut(),
                                       accelerator="Ctrl+X")
        self.text_widget_menu.add_command(label="Copy", command=lambda: self._text_widget_copy(),
                                       accelerator="Ctrl+C")
        self.text_widget_menu.add_command(label="Paste", command=lambda: self._text_widget_paste(),
                                       accelerator="Ctrl+V")
        self.text_widget_menu.add_separator()
        self.text_widget_menu.add_command(label="Select All", command=lambda: self._text_widget_select_all(),
                                       accelerator="Ctrl+A")
        self.text_widget_menu.add_separator()
        # Add AI analysis option
        self.text_widget_menu.add_command(label="Analyze Selected Text for AI Writing", 
                                       command=lambda: self._analyze_context_menu_selection())
        
        # Apply this context menu to all relevant text widgets
        self._bind_text_widget_context_menu()
    
    def _bind_text_widget_context_menu(self):
        """Bind the context menu to all relevant text widgets."""
        # Bind to selected text widget
        if hasattr(self, "selected_text_widget"):
            self._bind_context_menu_to_text_widget(self.selected_text_widget)
        
        # Bind to markdown editor if it exists
        if hasattr(self, "markdown_editor") and hasattr(self.markdown_editor, "text_editor"):
            self._bind_context_menu_to_text_widget(self.markdown_editor.text_editor)
        
        # Can add more bindings for other text widgets as needed
    
    def _bind_context_menu_to_text_widget(self, widget):
        """Bind the context menu to a specific text widget."""
        widget.bind("<Button-3>", self._show_text_widget_context_menu)
        
    def _show_text_widget_context_menu(self, event):
        """Show the context menu for text widgets."""
        # Get the widget that triggered the event
        widget = event.widget
        
        # Try to identify if there's a selection
        try:
            selected_text = widget.get(tk.SEL_FIRST, tk.SEL_LAST)
            # Enable the analyze option if text is selected
            self.text_widget_menu.entryconfig("Analyze Selected Text for AI Writing", state=tk.NORMAL)
        except tk.TclError:
            # Disable the analyze option if no text is selected
            self.text_widget_menu.entryconfig("Analyze Selected Text for AI Writing", state=tk.DISABLED)
        
        # Show the menu
        self.text_widget_menu.post(event.x_root, event.y_root)
    
    def _analyze_context_menu_selection(self):
        """Analyze text selected via context menu."""
        # This will be called from the context menu; we can just use the editor selection method
        self._analyze_editor_selection()
    
    def _text_widget_cut(self):
        """Cut selected text from the widget that has focus."""
        try:
            widget = self.focus_get()
            if hasattr(widget, "cut"):
                widget.cut()
            else:
                widget.event_generate("<<Cut>>")
        except:
            pass
    
    def _text_widget_copy(self):
        """Copy selected text from the widget that has focus."""
        try:
            widget = self.focus_get()
            if hasattr(widget, "copy"):
                widget.copy()
            else:
                widget.event_generate("<<Copy>>")
        except:
            pass
    
    def _text_widget_paste(self):
        """Paste text to the widget that has focus."""
        try:
            widget = self.focus_get()
            if hasattr(widget, "paste"):
                widget.paste()
            else:
                widget.event_generate("<<Paste>>")
        except:
            pass
    
    def _text_widget_select_all(self):
        """Select all text in the widget that has focus."""
        try:
            widget = self.focus_get()
            widget.tag_add(tk.SEL, "1.0", tk.END)
            widget.mark_set(tk.INSERT, "1.0")
            widget.see(tk.INSERT)
            return "break"
        except:
            pass
    
    def _show_file_tree_context_menu(self, event):
        """Show the context menu for the file tree on right-click."""
        # Select the item under cursor
        item = self.file_tree.identify_row(event.y)
        if item:
            self.file_tree.selection_set(item)
        
        # Show context menu
        try:
            self.file_tree_menu.tk_popup(event.x_root, event.y_root)
        finally:
            self.file_tree_menu.grab_release()
    
    def _on_file_double_click(self, event):
        """Handle double click on a file."""
        item_id = self.file_tree.focus()
        if not item_id:
            return
        
        # Get the file path
        item_values = self.file_tree.item(item_id, "values")
        if not item_values:
            return
        
        file_path = item_values[0]
        file_type = item_values[1] if len(item_values) > 1 else ""
        
        # Only handle files, not directories
        if file_type != "directory":
            # Open the file in the editor
            self._open_file(file_path)
    
    def _on_file_select(self, event):
        """Handle selection of files in the tree.

        If a Markdown file is selected, load its contents into the
        ``EnrichLessonPanel`` so the lesson appears in the "Original
        Lesson Content" editor.
        """
        """Handle selection of files in the tree."""
        selected = self.file_tree.selection()
        if not selected:
            return

        item_values = self.file_tree.item(selected[0], "values")
        if not item_values or len(item_values) < 2:
            return

        file_path = item_values[0]
        file_type = item_values[1]

        if file_type != "directory" and os.path.isfile(file_path):
            if file_path.endswith(".md") or file_path.endswith(".txt"):
                try:
                    self.enrich_lesson.load_current_lesson(file_path)
                except Exception as exc:
                    logger.error(f"Failed to load lesson for enrichment: {exc}")
    
    def _open_file(self, file_path):
        """Open a file in the appropriate panel."""
        try:
            if not os.path.isfile(file_path):
                logger.warning(f"Cannot open non-file: {file_path}")
                return
                
            # Check file extension to determine how to open it
            ext = os.path.splitext(file_path)[1].lower()
            
            if ext in [".md", ".txt"]:
                # Open in the Markdown Editor tab by default
                self.notebook.select(self.markdown_editor_tab)
                self.markdown_editor.open_file(file_path)
                try:
                    self.enrich_lesson.load_current_lesson(file_path)
                except Exception as exc:
                    logger.error(f"Failed to load lesson for enrichment: {exc}")
                logger.info(f"Opened file: {file_path}")
            else:
                logger.warning(f"Unsupported file type: {ext}")
                messagebox.showwarning("Unsupported File", f"Files with extension {ext} are not supported for editing.")
        except Exception as e:
            logger.error(f"Error opening file: {str(e)}")
            messagebox.showerror("Error", f"Could not open file: {str(e)}")

    def on_close(self) -> None:
        """Handle closing of the main window."""
        try:
            if self.enrich_lesson:
                self.enrich_lesson.cleanup()
        except Exception as exc:
            logger.error(f"Error during EnrichLessonPanel cleanup: {exc}")
        finally:
            self.parent.destroy()
    
    def _create_new_file(self):
        """Create a new file in the selected directory."""
        # Get selected directory
        selected = self.file_tree.selection()
        parent_dir = None
        
        if selected:
            item_values = self.file_tree.item(selected[0], "values")
            if item_values and len(item_values) > 1:
                if item_values[1] == "directory":
                    parent_dir = item_values[0]
                else:
                    # If file is selected, use its parent directory
                    parent_id = self.file_tree.parent(selected[0])
                    if parent_id:
                        parent_values = self.file_tree.item(parent_id, "values")
                        if parent_values:
                            parent_dir = parent_values[0]
        
        # If no directory selected, use root
        if not parent_dir:
            root_id = self.file_tree.get_children()[0]  # First item should be root
            root_values = self.file_tree.item(root_id, "values")
            if root_values:
                parent_dir = root_values[0]
        
        # Ask for filename
        if parent_dir:
            filename = simpledialog.askstring("New File", "Enter filename (with .md extension):", 
                                           initialvalue="new_file.md")
            if filename:
                # Create the file
                file_path = os.path.join(parent_dir, filename)
                try:
                    with open(file_path, "w", encoding="utf-8") as f:
                        f.write("# New Document\n\nStart writing here...")
                    
                    # Refresh tree and open the new file
                    self._refresh_library()
                    self._open_file(file_path)
                    logger.info(f"Created new file: {file_path}")
                except Exception as e:
                    logger.error(f"Error creating file {file_path}: {str(e)}")
                    messagebox.showerror("Error", f"Could not create file: {str(e)}")
    
    def _create_new_folder(self):
        """Create a new folder in the selected directory."""
        # Get selected directory (similar to _create_new_file)
        selected = self.file_tree.selection()
        parent_dir = None
        
        if selected:
            item_values = self.file_tree.item(selected[0], "values")
            if item_values and len(item_values) > 1:
                if item_values[1] == "directory":
                    parent_dir = item_values[0]
                else:
                    # If file is selected, use its parent directory
                    parent_id = self.file_tree.parent(selected[0])
                    if parent_id:
                        parent_values = self.file_tree.item(parent_id, "values")
                        if parent_values:
                            parent_dir = parent_values[0]
        
        # If no directory selected, use root
        if not parent_dir:
            root_id = self.file_tree.get_children()[0]  # First item should be root
            root_values = self.file_tree.item(root_id, "values")
            if root_values:
                parent_dir = root_values[0]
        
        # Ask for folder name
        if parent_dir:
            folder_name = simpledialog.askstring("New Folder", "Enter folder name:")
            if folder_name:
                # Create the folder
                folder_path = os.path.join(parent_dir, folder_name)
                try:
                    os.makedirs(folder_path, exist_ok=True)
                    
                    # Refresh tree
                    self._refresh_library()
                    logger.info(f"Created new folder: {folder_path}")
                except Exception as e:
                    logger.error(f"Error creating folder {folder_path}: {str(e)}")
                    messagebox.showerror("Error", f"Could not create folder: {str(e)}")
    
    def _delete_selected(self):
        """Delete the selected files or directories."""
        selected_items = self.file_tree.selection()
        if not selected_items:
            return
            
        # Get selected files/directories info
        items_to_delete = []
        for item_id in selected_items:
            item_values = self.file_tree.item(item_id, "values")
            if not item_values:
                continue
                
            path = item_values[0]
            item_type = item_values[1]
            
            items_to_delete.append((path, item_type))
            
        if not items_to_delete:
            return
            
        # Confirm deletion
        total_files = len(items_to_delete)
        if total_files == 1:
            item_path = items_to_delete[0][0]
            msg = f"Delete {os.path.basename(item_path)}?"
        else:
            msg = f"Delete {total_files} selected items?"
            
        if not messagebox.askyesno("Confirm Deletion", msg):
            return
            
        # Perform deletion
        for path, item_type in items_to_delete:
            try:
                if item_type == "directory" or os.path.isdir(path):
                    shutil.rmtree(path)
                    logger.info(f"Deleted directory: {path}")
                else:
                    os.remove(path)
                    logger.info(f"Deleted file: {path}")
            except Exception as e:
                messagebox.showerror("Error", f"Failed to delete {path}: {str(e)}")
                logger.error(f"Failed to delete {path}: {str(e)}")
                
        # Refresh the library
        self._refresh_library()
    
    def _send_to_batch_edit(self):
        """Send selected files to batch edit tab."""
        selected_items = self.file_tree.selection()
        
        if not selected_items:
            messagebox.showinfo("No Selection", "Please select files to add to batch processing.")
            return
        
        # Get paths for the selected items
        selected_files = []
        for item_id in selected_items:
            # Get the full path from the tree view
            full_path = self.file_tree.item(item_id, "values")[0]
            
            # Check if it's a file
            if os.path.isfile(full_path):
                selected_files.append(full_path)
        
        if not selected_files:
            messagebox.showinfo("No Files", "No files were selected. Only files can be processed in batch.")
            return
        
        # Send the files to the batch processor
        self.batch_processor.prepare_batch_edit(selected_files)
        
        # Switch to the batch tab
        self.notebook.select(self.batch_tab)
        
        # Log the action
        logger.info(f"Sent {len(selected_files)} files to batch edit tab")
    
    def _send_to_full_regen(self):
        """Send selected files to the full document regeneration tab."""
        selected_items = self.file_tree.selection()
        
        if not selected_items:
            messagebox.showinfo("No Selection", "Please select files to add to full document regeneration.")
            return
        
        # Get paths for the selected items
        selected_files = []
        for item_id in selected_items:
            # Get the full path from the tree view
            full_path = self.file_tree.item(item_id, "values")[0]
            
            # Check if it's a file
            if os.path.isfile(full_path):
                selected_files.append(full_path)
        
        if not selected_files:
            messagebox.showinfo("No Files", "No files were selected. Only files can be processed in batch.")
            return
        
        # Send the files to the full document regenerator
        self.full_doc_regenerator.prepare_batch_edit(selected_files)
        
        # Switch to the full document regeneration tab
        self.notebook.select(self.full_regen_tab)
        
        # Log the action
        logger.info(f"Sent {len(selected_files)} files to full document regeneration tab")
    
    def _send_to_md_splitter(self):
        """Send selected markdown files to the MD Splitter tab."""
        # Check if any markdown files are selected
        selected_markdown_files = []
        for item_id in self.file_tree.selection():
            item_values = self.file_tree.item(item_id, "values")
            if item_values and len(item_values) > 1:
                file_path = item_values[0]
                file_type = item_values[1]
                
                if file_type != "directory" and os.path.isfile(file_path) and file_path.lower().endswith(".md"):
                    selected_markdown_files.append(file_path)
        
        if not selected_markdown_files:
            messagebox.showinfo("No Markdown Files", "Please select at least one markdown (.md) file to split.")
            return
        
        # Switch to the splitter tab
        self.notebook.select(self.md_splitter_tab)
        
        # Trigger the split process if there's only one file
        if len(selected_markdown_files) == 1 and hasattr(self.markdown_splitter, "split_selected_files"):
            # Set the output directory to the same as the file if not already set
            if not self.markdown_splitter.output_dir_var.get().strip():
                self.markdown_splitter.output_dir_var.set(os.path.dirname(selected_markdown_files[0]))
            
            # Call the split function
            self.markdown_splitter.split_selected_files()
    
    def _send_to_md_converter(self):
        """Send selected markdown files to the MD to HTML converter tab."""
        # First switch to the MD to HTML tab
        self.notebook.select(self.md_to_html_tab)
        
        # Then trigger the conversion
        if hasattr(self.markdown_converter, "convert_selected_files"):
            self.markdown_converter.convert_selected_files()
        else:
            logger.error("Markdown Converter doesn't have convert_selected_files method")
            messagebox.showerror("Error", "Unable to convert files - Markdown Converter not properly initialized")
            
    def _send_to_file_renamer(self):
        """Send selected markdown files to the File Renamer tab for standardizing filenames."""
        # First switch to the File Renamer tab
        self.notebook.select(self.file_renamer_tab)
        
        # Then trigger the filename preview
        if hasattr(self.file_renamer, "preview_rename_files"):
            self.file_renamer.preview_rename_files()
        else:
            logger.error("File Renamer doesn't have preview_rename_files method")
            messagebox.showerror("Error", "Unable to preview files - File Renamer not properly initialized")
    
    def add_text_editor_tool_button(self, parent_frame):
        """
        Add a button for using Claude's text editor tool for token-efficient batch editing
        """
        text_editor_frame = ttk.LabelFrame(parent_frame, text="Token-Efficient Editing (Claude Opus 4)")
        text_editor_frame.pack(fill="both", expand=True, padx=10, pady=5)
        
        # Add an explanation
        explanation = ttk.Label(text_editor_frame, text="Use Claude's text editor tool for more token-efficient markdown editing")
        explanation.pack(padx=10, pady=5, anchor="w")
        
        # Create input field for edit instructions
        ttk.Label(text_editor_frame, text="Edit Instructions:").pack(padx=10, pady=2, anchor="w")
        self.text_editor_instructions = scrolledtext.ScrolledText(text_editor_frame, height=4, width=60)
        self.text_editor_instructions.pack(padx=10, pady=5, fill="both", expand=True)
        
        # Add a button for running the text editor tool
        text_editor_button = ttk.Button(
            text_editor_frame, 
            text="Process Selected Files with Text Editor Tool", 
            command=self.run_text_editor_tool
        )
        text_editor_button.pack(padx=10, pady=10)
        
        # Add a label for displaying token savings
        self.token_savings_label = ttk.Label(text_editor_frame, text="Token savings: 0")
        self.token_savings_label.pack(padx=10, pady=5)
        
    def run_text_editor_tool(self):
        """
        Process selected files with the text editor tool
        """
        # Check if batch processing is already happening
        if self.processing_batch:
            messagebox.showinfo("Already Processing", "Batch processing is already in progress.")
            return
            
        # Get the edit instructions from the text editor tool interface
        edit_instructions = self.batch_processor.edit_instructions_text.get("1.0", tk.END).strip()
        if not edit_instructions:
            messagebox.showinfo("Missing Instructions", "Please provide editing instructions.")
            return
            
        # Get any additional context (optional)
        context = self.batch_processor.context_text.get("1.0", tk.END).strip()
        
        # Check if any files are selected
        if not self.batch_processor.batch_files:
            messagebox.showinfo("No Files Selected", "Please select files for batch processing first.")
            return
            
        # Start batch processing
        self.processing_batch = True
        self.update_status("Processing files with text editor tool...")
        
        # Update UI
        self.batch_processor.cancel_batch_button.config(state="normal")
        
        # Start processing in a thread
        threading.Thread(
            target=self._run_text_editor_tool_thread,
            args=(edit_instructions, self.batch_processor.batch_files, context),
            daemon=True
        ).start()
    
    def _run_text_editor_tool_thread(self, edit_instructions, files, context=""):
        """Thread function for running the text editor tool"""
        try:
            # Call the batch processor's edit_files_with_text_editor method
            results = self.batch_processor.edit_files_with_text_editor(
                edit_instructions=edit_instructions,
                target_files=files,
                context=context
            )
            
            # Update UI when done
            self.parent.after(100, lambda: self._text_editor_tool_complete(results))
            
        except Exception as e:
            logger.error(f"Error in text editor tool thread: {str(e)}")
            self.parent.after(100, lambda: self._text_editor_tool_error(str(e)))
    
    def _text_editor_tool_complete(self, results):
        """Called when text editor tool processing is complete"""
        self.processing_batch = False
        self.batch_processor.cancel_batch_button.config(state="disabled")
        self.update_status(f"Text editor tool completed processing {len(results)} files")
        
    def _text_editor_tool_error(self, error_msg):
        """Called when text editor tool processing encounters an error"""
        self.processing_batch = False
        self.batch_processor.cancel_batch_button.config(state="disabled")
        self.update_status(f"Error in text editor tool: {error_msg}")
        messagebox.showerror("Error", f"An error occurred during text editor tool processing: {error_msg}")
    
    def toggle_local_cache(self):
        """
        Toggle the use of local cache based on user preference
        """
        sys.path.append("..")
        from cache_utils import set_local_cache_enabled
        
        # Get the current setting
        use_local_cache = self.use_local_cache_var.get()
        
        # Update the global setting
        set_local_cache_enabled(use_local_cache)
        
        # Log the change
        if use_local_cache:
            logger.info("Local cache enabled (redundant with Claude's native caching)")
            self.update_status("Local cache enabled. Both caching systems are active.")
        else:
            logger.info("Local cache disabled in favor of Claude's native caching")
            self.update_status("Local cache disabled. Using only Claude's native caching.")

    def update_status(self, message):
        """Update the status display with a message.
        
        This method can be called by any module to update the main status area.
        
        Args:
            message: The message to display
        """
        # Log the status message
        logger.info(message)
        
        # If we're running in a main app with a status bar, update it
        if hasattr(self.main_app, 'status_bar') and self.main_app.status_bar:
            self.main_app.status_bar.config(text=message)
            self.main_app.update_idletasks()

    def _setup_selected_text_analysis(self):
        """Add UI elements for analyzing selected text for AI writing patterns."""
        # Create a frame for selected text analysis in the AI detection tab
        selected_text_frame = ttk.LabelFrame(self.ai_detect_tab, text="Analyze Selected Text")
        selected_text_frame.pack(fill="x", padx=5, pady=5)
        
        # Add button to analyze currently selected text in the editor
        editor_selection_frame = ttk.Frame(selected_text_frame)
        editor_selection_frame.pack(fill="x", padx=5, pady=5)
        
        analyze_selected_btn = ttk.Button(
            editor_selection_frame, 
            text="Analyze Currently Selected Text in Editor", 
            command=self._analyze_editor_selection
        )
        analyze_selected_btn.pack(side="left", padx=5, pady=5)
        
        editor_info_label = ttk.Label(
            editor_selection_frame, 
            text="Select text in any editor tab, then click to analyze"
        )
        editor_info_label.pack(side="left", padx=10, pady=5)
        
        # Add separator
        ttk.Separator(selected_text_frame, orient="horizontal").pack(fill="x", padx=5, pady=5)
        
        # Create text widget for pasting or editing text to analyze
        text_frame = ttk.Frame(selected_text_frame)
        text_frame.pack(fill="both", expand=True, padx=5, pady=5)
        
        # Add label
        text_label = ttk.Label(text_frame, text="Or enter/paste text to analyze:")
        text_label.pack(side="top", anchor="w", padx=5, pady=2)
        
        # Add text widget with scrollbars
        text_widget_frame = ttk.Frame(text_frame)
        text_widget_frame.pack(fill="both", expand=True, padx=5, pady=5)
        
        self.selected_text_widget = scrolledtext.ScrolledText(text_widget_frame, wrap=tk.WORD, height=10)
        self.selected_text_widget.pack(side="left", fill="both", expand=True)
        
        # Create buttons frame
        buttons_frame = ttk.Frame(selected_text_frame)
        buttons_frame.pack(fill="x", padx=5, pady=5)
        
        # Add analyze button
        analyze_btn = ttk.Button(buttons_frame, text="Analyze Text", 
                              command=self._analyze_current_text)
        analyze_btn.pack(side="left", padx=5, pady=5)
        
        # Add clear button
        clear_btn = ttk.Button(buttons_frame, text="Clear", 
                            command=lambda: self.selected_text_widget.delete(1.0, tk.END))
        clear_btn.pack(side="left", padx=5, pady=5)
        
        # Add info label
        info_label = ttk.Label(buttons_frame, 
                             text="Analyzes text for AI writing patterns and generates a report")
        info_label.pack(side="left", padx=10, pady=5)
    
    def _analyze_current_text(self):
        """Analyze the text currently in the selected text widget."""
        # Get the text from the widget
        selected_text = self.selected_text_widget.get(1.0, tk.END)
        
        # Pass to the AI detector for analysis
        self.ai_detector.analyze_selected_text(selected_text)
    
    def _analyze_editor_selection(self):
        """Analyze text selected in any active editor tab."""
        # Find the active tab and get selected text
        selected_text = self._get_selected_text_from_active_editor()
        
        if selected_text:
            # Pass to the AI detector for analysis
            self.ai_detector.analyze_selected_text(selected_text)
        else:
            messagebox.showinfo("No Text Selected", "Please select some text in an editor tab first.")
    
    def _get_selected_text_from_active_editor(self):
        """Get selected text from the currently active editor tab."""
        # Check if we're in markdown editor tab
        if self.notebook.select() == str(self.markdown_editor_tab):
            if hasattr(self.markdown_editor, "text_editor") and self.markdown_editor.text_editor:
                try:
                    return self.markdown_editor.text_editor.get(tk.SEL_FIRST, tk.SEL_LAST)
                except tk.TclError:
                    # No selection
                    pass
        
        # Try to get selection from other text widgets in active tab
        active_tab = self.notebook.select()
        if active_tab:
            active_frame = self.notebook.nametowidget(active_tab)
            for widget in self._find_all_text_widgets(active_frame):
                try:
                    return widget.get(tk.SEL_FIRST, tk.SEL_LAST)
                except (tk.TclError, AttributeError):
                    # No selection or not a text widget with selection capability
                    continue
        
        return None
    
    def _find_all_text_widgets(self, parent):
        """Recursively find all text widgets in a parent widget."""
        text_widgets = []
        
        for widget in parent.winfo_children():
            if isinstance(widget, (tk.Text, scrolledtext.ScrolledText)):
                text_widgets.append(widget)
            elif widget.winfo_children():
                text_widgets.extend(self._find_all_text_widgets(widget))
        
        return text_widgets

    def get_selected_files(self) -> list:
        """Get paths of files selected in the library panel
        
        Returns:
            list: List of absolute paths to the selected files
        """
        selected_items = self.file_tree.selection()
        selected_files = []
        
        for item_id in selected_items:
            # Get the item's values
            item_values = self.file_tree.item(item_id, "values")
            if item_values and len(item_values) >= 2:
                path = item_values[0]
                item_type = item_values[1]
                
                # Only add files, not directories
                if item_type.lower() in ["file", "markdown"]:
                    selected_files.append(path)
                elif os.path.isfile(path):  # Fallback check if it's actually a file
                    selected_files.append(path)
        
        # Store the selected files as an instance variable for other components to access
        self.selected_files = selected_files
        
        logger.info(f"Get selected files from library: {len(selected_files)} files selected")
        return selected_files

    def _open_file_in_editor(self):
        """Open the selected file in the markdown editor."""
        selected_items = self.file_tree.selection()
        
        if not selected_items:
            return
        
        for item_id in selected_items:
            item_values = self.file_tree.item(item_id, 'values')
            
            if not item_values or len(item_values) < 2:
                continue
            
            file_path = item_values[0]
            item_type = item_values[1]
            
            if item_type == "file" and os.path.isfile(file_path):
                # If it's a markdown file, open it in the editor
                if file_path.endswith(".md") or file_path.endswith(".txt"):
                    # Switch to the markdown editor tab
                    self.notebook.select(self.markdown_editor_tab)
                    
                    # Tell the markdown editor to open the file
                    self.markdown_editor.open_file(file_path)
                    
                    logger.info(f"Opened file in markdown editor: {file_path}")
                    break
                else:
                    # Try to open in system editor
                    self._open_in_system_editor()
    
    def _open_in_system_editor(self):
        """Open the selected file in the system's default editor."""
        selected_items = self.file_tree.selection()
        if not selected_items:
            return
            
        for item_id in selected_items:
            item_values = self.file_tree.item(item_id, "values")
            if not item_values or len(item_values) < 2:
                continue
                
            file_path = item_values[0]
            item_type = item_values[1]
            
            # Only open files, not directories
            if item_type != "directory" and os.path.isfile(file_path):
                try:
                    # Use the system's default application to open the file
                    os.startfile(file_path)
                    logger.info(f"Opened file in system editor: {file_path}")
                except Exception as e:
                    messagebox.showerror("Error", f"Failed to open file: {str(e)}")
                    logger.error(f"Failed to open file in system editor: {str(e)}")
    
    def _rename_selected(self):
        """Rename the selected file or directory."""
        selected_items = self.file_tree.selection()
        if not selected_items:
            return
            
        # Get the selected item
        item_id = selected_items[0]  # Only rename one at a time
        item_values = self.file_tree.item(item_id, "values")
        if not item_values or len(item_values) < 2:
            return
            
        path = item_values[0]
        item_type = item_values[1]
        
        # Get current name and ask for new name
        current_name = os.path.basename(path)
        parent_dir = os.path.dirname(path)
        
        new_name = simpledialog.askstring("Rename", "Enter new name:", initialvalue=current_name)
        if not new_name or new_name == current_name:
            return
            
        # Create full new path
        new_path = os.path.join(parent_dir, new_name)
        
        # Check if target already exists
        if os.path.exists(new_path):
            messagebox.showerror("Error", f"Cannot rename: {new_name} already exists.")
            return
            
        try:
            # Rename the file or directory
            os.rename(path, new_path)
            logger.info(f"Renamed {path} to {new_path}")
            
            # Refresh tree
            self._refresh_library()
        except Exception as e:
            messagebox.showerror("Error", f"Failed to rename: {str(e)}")
            logger.error(f"Failed to rename {path}: {str(e)}")
    
    def _show_in_explorer(self):
        """Show the selected file or directory in Windows Explorer."""
        selected_items = self.file_tree.selection()
        if not selected_items:
            return
            
        for item_id in selected_items:
            item_values = self.file_tree.item(item_id, "values")
            if not item_values:
                continue
                
            path = item_values[0]
            
            try:
                # If it's a file, select it in Explorer
                if os.path.isfile(path):
                    # Open explorer and select the file
                    subprocess.run(["explorer", "/select,", path])
                else:
                    # Open the directory
                    os.startfile(path)
                    
                logger.info(f"Opened in Explorer: {path}")
                break  # Only show one item
            except Exception as e:
                messagebox.showerror("Error", f"Failed to open in Explorer: {str(e)}")
                logger.error(f"Failed to open in Explorer: {str(e)}")


            item_type = item_values[1]
            
            # Only add files, not directories
            if item_type != "directory" and os.path.isfile(path):
                regen_files.append(path)
                
        if not regen_files:
            messagebox.showinfo("No Files", "No valid files were selected.")
            return
            
        # Switch to full regeneration tab
        self.notebook.select(self.full_regen_tab)
        
        # Update full document regenerator with the files
        if hasattr(self, "full_doc_regenerator"):
            self.full_doc_regenerator.set_file_list(regen_files)
            
        logger.info(f"Sent {len(regen_files)} files to full document regeneration")
    
    def _send_to_md_splitter(self):
        """Send selected files to the markdown splitter tab."""
        selected_items = self.file_tree.selection()
        if not selected_items:
            messagebox.showinfo("No Selection", "Please select a file to split.")
            return
            
        # Get the selected markdown file (only process the first one)
        item_id = selected_items[0]  # Only send one file at a time
        item_values = self.file_tree.item(item_id, "values")
        if not item_values or len(item_values) < 2:
            return
            
        path = item_values[0]
        item_type = item_values[1]
        
        # Verify it's a markdown file
        if item_type != "directory" and os.path.isfile(path) and path.lower().endswith((".md", ".markdown")):
            # Switch to markdown splitter tab
            self.notebook.select(self.md_splitter_tab)
            
            # Set the file in the markdown splitter
            if hasattr(self, "md_splitter"):
                self.md_splitter.set_input_file(path)
                
            logger.info(f"Sent file to markdown splitter: {path}")
        else:
            messagebox.showinfo("Invalid File", "Please select a Markdown file (.md, .markdown).")
    
    def _send_to_md_converter(self):
        """Send selected files to the markdown converter tab."""
        selected_items = self.file_tree.selection()
        if not selected_items:
            messagebox.showinfo("No Selection", "Please select files to convert.")
            return
            
        # Get paths of selected markdown files
        md_files = []
        for item_id in selected_items:
            item_values = self.file_tree.item(item_id, "values")
            if not item_values or len(item_values) < 2:
                continue
                
            path = item_values[0]
            item_type = item_values[1]
            
            # Only add markdown files
            if item_type != "directory" and os.path.isfile(path) and path.lower().endswith((".md", ".markdown")):
                md_files.append(path)
                
        if not md_files:
            messagebox.showinfo("No Files", "No valid Markdown files were selected.")
            return
            
        # Switch to markdown converter tab
        self.notebook.select(self.md_to_html_tab)
        
        # Update markdown converter with the files
        if hasattr(self, "md_converter"):
            self.md_converter.set_input_files(md_files)
            
        logger.info(f"Sent {len(md_files)} files to markdown converter")

    def _open_in_system_editor(self):
        """Open the selected file in the system's default editor."""
        selected_items = self.file_tree.selection()
        if not selected_items:
            return
            
        for item_id in selected_items:
            item_values = self.file_tree.item(item_id, "values")
            if not item_values or len(item_values) < 2:
                continue
                
            file_path = item_values[0]
            item_type = item_values[1]
            
            # Only open files, not directories
            if item_type != "directory" and os.path.isfile(file_path):
                try:
                    # Use the system's default application to open the file
                    os.startfile(file_path)
                    logger.info(f"Opened file in system editor: {file_path}")
                except Exception as e:
                    messagebox.showerror("Error", f"Failed to open file: {str(e)}")
                    logger.error(f"Failed to open file in system editor: {str(e)}")
    
    def _rename_selected(self):
        """Rename the selected file or directory."""
        selected_items = self.file_tree.selection()
        if not selected_items:
            return
            
        # Get the selected item
        item_id = selected_items[0]  # Only rename one at a time
        item_values = self.file_tree.item(item_id, "values")
        if not item_values or len(item_values) < 2:
            return
            
        path = item_values[0]
        item_type = item_values[1]
        
        # Get current name and ask for new name
        current_name = os.path.basename(path)
        parent_dir = os.path.dirname(path)
        
        new_name = simpledialog.askstring("Rename", "Enter new name:", initialvalue=current_name)
        if not new_name or new_name == current_name:
            return
            
        # Create full new path
        new_path = os.path.join(parent_dir, new_name)
        
        # Check if target already exists
        if os.path.exists(new_path):
            messagebox.showerror("Error", f"Cannot rename: {new_name} already exists.")
            return
            
        try:
            # Rename the file or directory
            os.rename(path, new_path)
            logger.info(f"Renamed {path} to {new_path}")
            
            # Refresh tree
            self._refresh_library()
        except Exception as e:
            messagebox.showerror("Error", f"Failed to rename: {str(e)}")
            logger.error(f"Failed to rename {path}: {str(e)}")
    
    def _show_in_explorer(self):
        """Show the selected file or directory in Windows Explorer."""
        selected_items = self.file_tree.selection()
        if not selected_items:
            return
            
        for item_id in selected_items:
            item_values = self.file_tree.item(item_id, "values")
            if not item_values:
                continue
                
            path = item_values[0]
            
            try:
                # If it's a file, select it in Explorer
                if os.path.isfile(path):
                    # Open explorer and select the file
                    subprocess.run(["explorer", "/select,", path])
                else:
                    # Open the directory
                    os.startfile(path)
                    
                logger.info(f"Opened in Explorer: {path}")
                break  # Only show one item
            except Exception as e:
                messagebox.showerror("Error", f"Failed to open in Explorer: {str(e)}")
                logger.error(f"Failed to open in Explorer: {str(e)}")

    def _open_selected_file(self):
        """Open the selected file in the markdown editor."""
        selected_items = self.file_tree.selection()
        
        if not selected_items:
            return
        
        for item_id in selected_items:
            item_values = self.file_tree.item(item_id, 'values')
            
            if not item_values or len(item_values) < 2:
                continue
            
            file_path = item_values[0]
            item_type = item_values[1]
            
            if item_type == "file" and os.path.isfile(file_path):
                # If it's a markdown file, open it in the editor
                if file_path.endswith(".md") or file_path.endswith(".txt"):
                    # Switch to the markdown editor tab
                    self.notebook.select(self.markdown_editor_tab)
                    
                    # Tell the markdown editor to open the file
                    self.markdown_editor.open_file(file_path)
                    
                    logger.info(f"Opened file in markdown editor: {file_path}")
                    break
                else:
                    # Try to open in system editor
                    self._open_in_system_editor()
    
    def _on_file_double_click(self, event):
        """Handle double click on a file."""
        item_id = self.file_tree.focus()
        if not item_id:
            return
        
        # Get the file path
        item_values = self.file_tree.item(item_id, "values")
        if not item_values:
            return
        
        file_path = item_values[0]
        file_type = item_values[1] if len(item_values) > 1 else ""
        
        # Only handle files, not directories
        if file_type != "directory":
            # Open the file in the editor
            self._open_file(file_path)
    
    def _on_file_select(self, event):
        """Load the selected file into the Enrich Lesson panel."""
        selected = self.file_tree.selection()
        if not selected:
            return

        item_id = selected[0]
        item_values = self.file_tree.item(item_id, "values")
        if not item_values:
            return

        path = item_values[0]
        try:
            self.enrich_lesson.load_current_lesson(path)
        except Exception as exc:
            logger.error(f"Failed to load lesson for enrichment: {exc}")
    
    def _open_file(self, file_path):
        """Open a file in the appropriate panel."""
        try:
            if not os.path.isfile(file_path):
                logger.warning(f"Cannot open non-file: {file_path}")
                return
                
            # Check file extension to determine how to open it
            ext = os.path.splitext(file_path)[1].lower()
            
            if ext in [".md", ".txt"]:
                # Open in the Markdown Editor tab by default
                self.notebook.select(self.markdown_editor_tab)
                self.markdown_editor.open_file(file_path)
                try:
                    # Also load the lesson into the Enrich panel so the
                    # "Original Lesson Content" editor shows the file
                    # contents immediately upon opening.
                    self.enrich_lesson.load_current_lesson(file_path)
                except Exception as exc:
                    logger.error(
                        f"Failed to load lesson for enrichment: {exc}",
                    )
                logger.info(f"Opened file: {file_path}")
            else:
                logger.warning(f"Unsupported file type: {ext}")
                messagebox.showwarning("Unsupported File", f"Files with extension {ext} are not supported for editing.")
        except Exception as e:
            logger.error(f"Error opening file: {str(e)}")
            messagebox.showerror("Error", f"Could not open file: {str(e)}")
    
    def _open_in_system_editor(self):
        """Open the selected file in the system's default editor."""
        selected_items = self.file_tree.selection()
        if not selected_items:
            return
            
        for item_id in selected_items:
            item_values = self.file_tree.item(item_id, "values")
            if not item_values or len(item_values) < 2:
                continue
                
            file_path = item_values[0]
            item_type = item_values[1]
            
            # Only open files, not directories
            if item_type != "directory" and os.path.isfile(file_path):
                try:
                    # Use the system's default application to open the file
                    os.startfile(file_path)
                    logger.info(f"Opened file in system editor: {file_path}")
                except Exception as e:
                    messagebox.showerror("Error", f"Failed to open file: {str(e)}")
                    logger.error(f"Failed to open file in system editor: {str(e)}")
    
    def _show_in_explorer(self):
        """Show the selected file or directory in Windows Explorer."""
        selected_items = self.file_tree.selection()
        if not selected_items:
            return
            
        for item_id in selected_items:
            item_values = self.file_tree.item(item_id, "values")
            if not item_values:
                continue
                
            path = item_values[0]
            
            try:
                # If it's a file, select it in Explorer
                if os.path.isfile(path):
                    # Open explorer and select the file
                    subprocess.run(["explorer", "/select,", path])
                else:
                    # Open the directory
                    os.startfile(path)
                    
                logger.info(f"Opened in Explorer: {path}")
                break  # Only show one item
            except Exception as e:
                messagebox.showerror("Error", f"Failed to open in Explorer: {str(e)}")
                logger.error(f"Failed to open in Explorer: {str(e)}")
    
    def _show_file_tree_context_menu(self, event):
        """Show the context menu for the file tree."""
        # Select the item under cursor
        item = self.file_tree.identify_row(event.y)
        if item:
            # If clicking on a new item, select it
            if item not in self.file_tree.selection():
                self.file_tree.selection_set(item)
            
            # Show the context menu
            self.file_tree_menu.post(event.x_root, event.y_root)
    
    def _open_selected_file(self):
        """Open the selected file in the markdown editor."""
        selected_items = self.file_tree.selection()
        
        if not selected_items:
            return
        
        for item_id in selected_items:
            item_values = self.file_tree.item(item_id, 'values')
            
            if not item_values or len(item_values) < 2:
                continue
            
            file_path = item_values[0]
            item_type = item_values[1]
            
            if item_type == "file" and os.path.isfile(file_path):
                # If it's a markdown file, open it in the editor
                if file_path.endswith(".md") or file_path.endswith(".txt"):
                    # Switch to the markdown editor tab
                    self.notebook.select(self.markdown_editor_tab)
                    
                    # Tell the markdown editor to open the file
                    self.markdown_editor.open_file(file_path)
                    
                    logger.info(f"Opened file in markdown editor: {file_path}")
                    break
                else:
                    # Try to open in system editor
                    self._open_in_system_editor()
    
    def _on_file_double_click(self, event):
        """Handle double click on a file."""
        item_id = self.file_tree.focus()
        if not item_id:
            return
        
        # Get the file path
        item_values = self.file_tree.item(item_id, "values")
        if not item_values:
            return
        
        file_path = item_values[0]
        file_type = item_values[1] if len(item_values) > 1 else ""
        
        # Only handle files, not directories
        if file_type != "directory":
            # Open the file in the editor
            self._open_file(file_path)
    
    def _on_file_select(self, event):
        """Load the selected file into the Enrich Lesson panel."""
        selected = self.file_tree.selection()
        if not selected:
            return

        item_id = selected[0]
        item_values = self.file_tree.item(item_id, "values")
        if not item_values:
            return

        path = item_values[0]
        try:
            self.enrich_lesson.load_current_lesson(path)
        except Exception as exc:
            logger.error(f"Failed to load lesson for enrichment: {exc}")
    
    def _open_file(self, file_path):
        """Open a file in the appropriate panel."""
        try:
            if not os.path.isfile(file_path):
                logger.warning(f"Cannot open non-file: {file_path}")
                return
                
            # Check file extension to determine how to open it
            ext = os.path.splitext(file_path)[1].lower()
            
            if ext in [".md", ".txt"]:
                # Open in the Markdown Editor tab by default
                self.notebook.select(self.markdown_editor_tab)
                self.markdown_editor.open_file(file_path)
                try:
                    # Keep Enrich Lesson panel in sync when files are opened
                    self.enrich_lesson.load_current_lesson(file_path)
                except Exception as exc:
                    logger.error(
                        f"Failed to load lesson for enrichment: {exc}",
                    )
                logger.info(f"Opened file: {file_path}")
            else:
                logger.warning(f"Unsupported file type: {ext}")
                messagebox.showwarning("Unsupported File", f"Files with extension {ext} are not supported for editing.")
        except Exception as e:
            logger.error(f"Error opening file: {str(e)}")
            messagebox.showerror("Error", f"Could not open file: {str(e)}")<|MERGE_RESOLUTION|>--- conflicted
+++ resolved
@@ -597,11 +597,8 @@
         self.profiles = {}
         # Use the specified path for learner profiles
         showup_root = Path(
-<<<<<<< HEAD
             os.environ.get("SHOWUP_ROOT", get_project_root())
-=======
-            os.environ.get("SHOWUP_ROOT", Path.home() / ".showup")
->>>>>>> f9ba23a3
+
         )
         profile_dir = str(
             showup_root / "showup-library" / "Student personas"
